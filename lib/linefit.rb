--- conflicted
+++ resolved
@@ -56,15 +56,10 @@
    #  hush     = 1 -> Suppress error messages
    #           = 0 -> Enable error messages (default)
 
-<<<<<<< HEAD
-   def initialize(validate = FALSE, hush = FALSE)
-      @doneRegress = FALSE
-      @gotData = FALSE
-=======
+
    def initialize(validate = false, hush = false)
       @doneRegress = false
       @gotData = false
->>>>>>> fecd521c
       @hush = hush
       @validate = validate
    end
@@ -168,11 +163,7 @@
       return @regressOK if @doneRegress
       unless @gotData
          puts "No valid data input - can't do regression" unless @hush
-<<<<<<< HEAD
-         return FALSE
-=======
          return false
->>>>>>> fecd521c
       end
       sumx, sumy, @sumxx, sumyy, sumxy = computeSums()
       @sumSqDevx = @sumxx - sumx ** 2 / @numxy
@@ -181,15 +172,6 @@
          @sumSqDevxy = sumxy - sumx * sumy / @numxy
          @slope      = @sumSqDevxy / @sumSqDevx
          @intercept  = (sumy - @slope * sumx) / @numxy
-<<<<<<< HEAD
-         @regressOK = TRUE
-      else
-         puts "Can't fit line when x values are all equal" unless @hush
-         @sumxx = @sumSqDevx = nil
-         @regressOK = FALSE
-      end
-      @doneRegress = TRUE
-=======
          @regressOK = true
       else
          puts "Can't fit line when x values are all equal" unless @hush
@@ -197,7 +179,6 @@
          @regressOK = false
       end
       @doneRegress = true
->>>>>>> fecd521c
       return @regressOK
    end
 
@@ -271,13 +252,8 @@
    # numbers. Once you successfully call setData(), the next call to any
    # method other than new() or setData() invokes the regression.
    #
-<<<<<<< HEAD
-   def setData(x, y, weights = nil)
-      @doneRegress = FALSE
-=======
    def setData(x, y = nil, weights = nil)
       @doneRegress = false
->>>>>>> fecd521c
       @x = @y = @numxy = @weight = \
          @intercept = @slope = @rSquared = \
          @sigma = @durbinWatson = @meanSqError = \
@@ -286,19 +262,11 @@
          @sumSqDevx = @sumSqDevy = @sumSqDevxy = nil
       if x.length < 2
          puts "Must input more than one data point!" unless @hush
-<<<<<<< HEAD
-         return FALSE
-      end
-      if x[0].class == Array
-         @numxy = x.length
-         setWeights(y) or return FALSE
-=======
          return false
       end
       if x[0].class == Array
          @numxy = x.length
          setWeights(y) or return false
->>>>>>> fecd521c
          @x = []
          @y = []
          x.each do |xy|
@@ -308,36 +276,21 @@
       else
          if x.length != y.length
             puts "Length of x and y arrays must be equal!" unless @hush
-<<<<<<< HEAD
-            return FALSE
-         end
-         @numxy = x.length
-         setWeights(weights) or return FALSE
-=======
             return false
          end
          @numxy = x.length
          setWeights(weights) or return false
->>>>>>> fecd521c
          @x = x
          @y = y
       end
       if @validate
          unless validData()
             @x = @y = @weights = @numxy = nil
-<<<<<<< HEAD
-            return FALSE
-         end
-      end
-      @gotData = TRUE
-      return TRUE
-=======
             return false
          end
       end
       @gotData = true
       return true
->>>>>>> fecd521c
    end
 
    ############################################################################
@@ -465,15 +418,6 @@
    # Normalize and initialize line fit weighting factors
    #
    def setWeights(weights = nil)
-<<<<<<< HEAD
-      return TRUE unless weights
-      if weights.length != @numxy
-         puts "Length of weight array must equal length of data array!" unless @hush
-         return FALSE
-      end
-      if @validate
-         validWeights(weights) or return FALSE
-=======
       return true unless weights
       if weights.length != @numxy
          puts "Length of weight array must equal length of data array!" unless @hush
@@ -481,37 +425,24 @@
       end
       if @validate
          validWeights(weights) or return false
->>>>>>> fecd521c
       end
       sumw = numNonZero = 0
       weights.each do |weight|
          if weight < 0
             puts "Weights must be non-negative numbers!" unless @hush
-<<<<<<< HEAD
-            return FALSE
-=======
-            return false
->>>>>>> fecd521c
+            return false
          end
          sumw += weight
          numNonZero += 1 if weight != 0
       end
       if numNonZero < 2
          puts "At least two weights must be nonzero!" unless @hush
-<<<<<<< HEAD
-         return FALSE
-=======
          return false
->>>>>>> fecd521c
       end
       factor = weights.length.to_f / sumw
       weights.collect! {|weight| weight * factor}
       @weight = weights
-<<<<<<< HEAD
-      return TRUE
-=======
       return true
->>>>>>> fecd521c
    end
 
    ############################################################################
@@ -533,32 +464,14 @@
       0.upto(@numxy-1) do |i|
          unless @x[i]
             puts "Input x[#{i}] is not defined" unless @hush
-<<<<<<< HEAD
-            return FALSE
+            return false
          end
          if @x[i] !~ /^([+-]?)(?=\d|\.\d)\d*(\.\d*)?([Ee]([+-]?\d+))?$/
-            puts "Input x[#{i}] is not a number: #{x[i]}" unless @hush
-            return FALSE
+            puts "Input x[#{i}] is not a number: #{@x[i]}" unless @hush
+            return false
          end
          unless @y[i]
             puts "Input y[#{i}] is not defined" unless @hush
-            return FALSE
-         end
-         if @y[i] !~ /^([+-]?)(?=\d|\.\d)\d*(\.\d*)?([Ee]([+-]?\d+))?$/
-            puts "Input y[#{i}] is not a number: #{y[i]}" unless @hush
-            return FALSE
-         end
-      end
-      return TRUE
-=======
-            return false
-         end
-         if @x[i] !~ /^([+-]?)(?=\d|\.\d)\d*(\.\d*)?([Ee]([+-]?\d+))?$/
-            puts "Input x[#{i}] is not a number: #{@x[i]}" unless @hush
-            return false
-         end
-         unless @y[i]
-            puts "Input y[#{i}] is not defined" unless @hush
             return false
          end
          if @y[i] !~ /^([+-]?)(?=\d|\.\d)\d*(\.\d*)?([Ee]([+-]?\d+))?$/
@@ -567,7 +480,6 @@
          end
       end
       return true
->>>>>>> fecd521c
    end
 
    ############################################################################
@@ -577,25 +489,14 @@
       0.upto(weights.length) do |i|
          unless weights[i]
             puts "Input weights[#{i}] is not defined" unless @hush
-<<<<<<< HEAD
-            return FALSE
+            return false
          end
          if weights[i] !~ /^([+-]?)(?=\d|\.\d)\d*(\.\d*)?([Ee]([+-]?\d+))?$/
             puts "Input weights[#{i}] is not a number: #{weights[i]}" unless @hush
-            return FALSE
-         end
-      end
-      return TRUE
-=======
-            return false
-         end
-         if weights[i] !~ /^([+-]?)(?=\d|\.\d)\d*(\.\d*)?([Ee]([+-]?\d+))?$/
-            puts "Input weights[#{i}] is not a number: #{weights[i]}" unless @hush
             return false
          end
       end
       return true
->>>>>>> fecd521c
    end
 
 end